--- conflicted
+++ resolved
@@ -5,14 +5,9 @@
 For more information, please see http://opensource.org/licenses/AFL-3.0
 
 WISP is distributed in the hope that it will be useful, but WITHOUT ANY
-<<<<<<< HEAD
 WARRANTY; without even the implied warranty of MERCHANTABILITY or FITNESS FOR
 A PARTICULAR PURPOSE.
 See the GNU General Public License for more details.
-=======
-WARRANTY; without even the implied warranty of MERCHANTABILITY or FITNESS FOR A
-PARTICULAR PURPOSE. See the GNU General Public License for more details.
->>>>>>> eb6351ff
 
 Copyright 2012 Adam VanWart and Jacob D. Durrant.
 If you have any questions, comments, or suggestions, please contact durrantj [at] pitt [dot] edu.
@@ -25,18 +20,11 @@
 
 ## How to Install the VMD WISP Plugin (Linux/Mac)
 
-1. Unzip the file to a directory of your choice using this command: `tar -xzf
-   wisp.tgz <your directory here>`
+1. Unzip the file to a directory of your choice using this command: `tar -xzf wisp.tgz <your directory here>`
 2. To use the VMD plugin, add these two lines of code to your `.vmdrc` file
    (usually located in your `~/` directory)
-<<<<<<< HEAD
    - `set auto_path "$auto_path <your directory here>"  ; #(NOTE: this may require the full pathname)`
    - `vmd_install_extension wisp wisp_tk_cb "Analysis/Wisp"`
-=======
-   * `set auto_path "$auto_path <your directory here>"  ; #(NOTE: this may
-     require the full pathname)`
-   * `vmd_install_extension wisp wisp_tk_cb "Analysis/Wisp"`
->>>>>>> eb6351ff
 3. Now open VMD: Click Extensions > Analysis > WISP
 
 ## How to Use WISP from the Command Line
@@ -54,27 +42,22 @@
 the output is to use a free program called VMD, which can be downloaded from
 [http://www.ks.uiuc.edu/Research/vmd/](http://www.ks.uiuc.edu/Research/vmd/).
 
-The WISP output can be automatically loaded into VMD using the TCL script named
-`visualize.tcl`. Assuming `vmd` is the full path to your installed VMD
+The WISP output can be automatically loaded into VMD using the TCL script named `visualize.tcl`. Assuming `vmd` is the full path to your installed VMD
 executable, just run the following from the command line:
 
 `vmd -e visualize.tcl`
 
 If you prefer not to use the command line, simply run the `vmd` executable and
-load the `visualize.vmd` file using "File->Load Visualization State..." from the
-main menu.
-
-The above methods are very slow. If your output is so large that a faster option
-is required, the Tk Console can be used. Use "Extensions->Tk Console" from the
-VMD main menu to pull up the Tk Console. Then run the following command, with
+load the `visualize.vmd` file using "File->Load Visualization State..." from the main menu.
+
+The above methods are very slow. If your output is so large that a faster option is required, the Tk Console can be used. Use "Extensions->Tk Console" from the VMD main menu to pull up the Tk Console. Then run the following command, with
 the full path to `visualize.tcl` included if necessary:
 
 `source visualize.tcl`
 
 Regardless of the method you use to load in the WISP output, the visualization
 will be the same. Individual pathways are shown as tubes (i.e., "wisps"), the
-protein is shown in ribbon representation, and protein residues that participate
-in any path are shown in licorice representation.
+protein is shown in ribbon representation, and protein residues that participate in any path are shown in licorice representation.
 
 The WISP output directory contains a number of other files as well. Here are
 descriptions of each:
@@ -85,7 +68,6 @@
 - `draw_frame.pdb`: If the user requests that a separate single-structure PDB
   file be used for calculating node and wisp positions, that file is saved as
   "draw_frame.pdb". Otherwise, the average structure is used.
-<<<<<<< HEAD
 - `functionalized_matrix_with_contact_map_applied.pickle`: A python pickle
   file that contains the matrix obtained by multiplying a functionalized
   correlation matrix and a contact map. This file is not human readable but
@@ -104,32 +86,11 @@
   contact map. If the user wishes to generate their own functionalized
   correlation matrix rather than letting WISP generate one automatically, a
   custom matrix formatted like this one can be loaded into WISP using the
-=======
-* `functionalized_matrix_with_contact_map_applied.pickle`: A python pickle file
-  that contains the matrix obtained by multiplying a functionalized correlation
-  matrix and a contact map. This file is not human readable but can be loaded
-  into WISP for use in subsequent runs with the `-load_wisp_saved_matrix` and
-  `-wisp_saved_matrix_filename` parameters. Thus, the matrix needs only to be
-  calculated once for each trajectory, rather than every time WISP is executed.
-  Use `python wisp.py -help` for more information.
-* `contact_map_matrix.txt`: A human readable representation of the contact map.
-  If the user wishes to generate their own contact map rather than letting WISP
-  generate one automatically, a custom contact map formatted like this one can
-  be loaded into WISP using the `-user_specified_contact_map_filename
-  parameter`.
-* `functionalized_correlation_matrix.txt`: A human readable representation of
-  the functionalized correlation matrix, prior to multiplication by the contact
-  map. If the user wishes to generate their own functionalized correlation
-  matrix rather than letting WISP generate one automatically, a custom matrix
-  formatted like this one can be loaded into WISP using the
->>>>>>> eb6351ff
   `-user_specified_functionalized_matrix_filename parameter`.
 - `simply_formatted_paths.txt`: A simple list of path lengths and nodes. The
   first column contains the lengths, and all following columns contain node
   indices. This file may be helpful for subsequent statistical analyses of the
-  WISP output. Note that the `simply_formatted_paths.txt` output file reindexes
-  the residues. See the `visualize.tcl` file instead for a more human-readable
-  output.
+  WISP output. Note that the `simply_formatted_paths.txt` output file reindexes the residues. See the `visualize.tcl` file instead for a more human-readable output.
 
 ## Parameter Description
 
